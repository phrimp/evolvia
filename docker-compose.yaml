--- conflicted
+++ resolved
@@ -1006,17 +1006,10 @@
       - "traefik.http.routers.quiz-service-public.service=quiz-service"
       - "traefik.http.routers.quiz-service-secure.service=quiz-service"
       # Public routes with CORS
-<<<<<<< HEAD
-      - "traefik.http.routers.quiz-service-public.rule=PathPrefix(`/public/quizz/quiz`) || PathPrefix(`/public/quizz/question`)"
-      - "traefik.http.routers.quiz-service-public.middlewares=global-cors@docker"
-      # Protected routes with CORS and auth
-      - "traefik.http.routers.quiz-service-secure.rule=PathPrefix(`/protected/quizz/quiz`) || PathPrefix(`/protected/quizz/question`)"
-=======
       - "traefik.http.routers.quiz-service-public.rule=PathPrefix(`/public/quizz`)"
       - "traefik.http.routers.quiz-service-public.middlewares=global-cors@docker"
       # Protected routes with CORS and auth
       - "traefik.http.routers.quiz-service-secure.rule=PathPrefix(`/protected/quizz`)"
->>>>>>> 91482be3
       - "traefik.http.routers.quiz-service-secure.middlewares=global-cors@docker,auth-middleware"
       - "traefik.docker.network=microservices_template_traefik-net"
 
